{
  "name": "vsr",
  "displayName": "vscode-vsr",
  "description": "Versionr SCM Support",
  "publisher": "freneticmonkey",
  "license": "MIT",
  "version": "0.0.1",
  "engines": {
    "vscode": "^1.5.0"
  },
  "enableProposedApi": true,
  "categories": [
    "Other"
  ],
  "activationEvents": [
    "*"
  ],
  "main": "./out/main",
  "icon": "resources/icons/vsr.png",
  "scripts": {
    "vscode:prepublish": "npm run compile",
    "compile": "tsc -p ./",
    "lint": "eslint src --ext ts",
    "watch": "tsc -watch -p ./",
    "pretest": "npm run compile && npm run lint",
    "test": "node ./out/test/runTest.js"
  },
  "contributes": {
    "commands": [
      {
        "command": "vsr.setLogLevel",
        "title": "%command.setLogLevel%",
        "category": "Vsr"
      },
      {
        "command": "vsr.clone",
        "title": "%command.clone%",
        "category": "Vsr"
      },
      {
        "command": "vsr.init",
        "title": "%command.init%",
        "category": "Vsr",
        "icon": "$(add)"
      },
      {
        "command": "vsr.openRepository",
        "title": "%command.openRepository%",
        "category": "Vsr"
      },
      {
        "command": "vsr.close",
        "title": "%command.close%",
        "category": "Vsr"
      },
      {
        "command": "vsr.refresh",
        "title": "%command.refresh%",
        "category": "Vsr",
        "icon": "$(refresh)"
      },
      {
        "command": "vsr.openChange",
        "title": "%command.openChange%",
        "category": "Vsr",
        "icon": "$(compare-changes)"
      },
      {
        "command": "vsr.openFile",
        "title": "%command.openFile%",
        "category": "Vsr",
        "icon": "$(go-to-file)"
      },
      {
        "command": "vsr.openFile2",
        "title": "%command.openFile%",
        "category": "Vsr",
        "icon": "$(go-to-file)"
      },
      {
        "command": "vsr.openHEADFile",
        "title": "%command.openHEADFile%",
        "category": "Vsr"
      },
      {
        "command": "vsr.stage",
        "title": "%command.stage%",
        "category": "Vsr",
        "icon": "$(add)"
      },
      {
        "command": "vsr.stageAll",
        "title": "%command.stageAll%",
        "category": "Vsr",
        "icon": "$(add)"
      },
      {
        "command": "vsr.stageAllTracked",
        "title": "%command.stageAllTracked%",
        "category": "Vsr",
        "icon": "$(add)"
      },
      {
        "command": "vsr.stageAllUntracked",
        "title": "%command.stageAllUntracked%",
        "category": "Vsr",
        "icon": "$(add)"
      },
      {
        "command": "vsr.stageSelectedRanges",
        "title": "%command.stageSelectedRanges%",
        "category": "Vsr"
      },
      {
        "command": "vsr.revertSelectedRanges",
        "title": "%command.revertSelectedRanges%",
        "category": "Vsr"
      },
      {
        "command": "vsr.stageChange",
        "title": "%command.stageChange%",
        "category": "Vsr",
        "icon": "$(add)"
      },
      {
        "command": "vsr.revertChange",
        "title": "%command.revertChange%",
        "category": "Vsr",
        "icon": "$(discard)"
      },
      {
        "command": "vsr.unstage",
        "title": "%command.unstage%",
        "category": "Vsr",
        "icon": "$(remove)"
      },
      {
        "command": "vsr.unstageAll",
        "title": "%command.unstageAll%",
        "category": "Vsr",
        "icon": "$(remove)"
      },
      {
        "command": "vsr.unstageSelectedRanges",
        "title": "%command.unstageSelectedRanges%",
        "category": "Vsr"
      },
      {
        "command": "vsr.clean",
        "title": "%command.clean%",
        "category": "Vsr",
        "icon": "$(discard)"
      },
      {
        "command": "vsr.cleanAll",
        "title": "%command.cleanAll%",
        "category": "Vsr",
        "icon": "$(discard)"
      },
      {
        "command": "vsr.cleanAllTracked",
        "title": "%command.cleanAllTracked%",
        "category": "Vsr",
        "icon": "$(discard)"
      },
      {
        "command": "vsr.cleanAllUntracked",
        "title": "%command.cleanAllUntracked%",
        "category": "Vsr",
        "icon": "$(discard)"
      },
      {
        "command": "vsr.commit",
        "title": "%command.commit%",
        "category": "Vsr",
        "icon": "$(check)"
      },
      {
        "command": "vsr.commitStaged",
        "title": "%command.commitStaged%",
        "category": "Vsr"
      },
      {
        "command": "vsr.commitEmpty",
        "title": "%command.commitEmpty%",
        "category": "Vsr"
      },
      {
        "command": "vsr.commitStagedSigned",
        "title": "%command.commitStagedSigned%",
        "category": "Vsr"
      },
      {
        "command": "vsr.commitStagedAmend",
        "title": "%command.commitStagedAmend%",
        "category": "Vsr"
      },
      {
        "command": "vsr.commitAll",
        "title": "%command.commitAll%",
        "category": "Vsr"
      },
      {
        "command": "vsr.commitAllSigned",
        "title": "%command.commitAllSigned%",
        "category": "Vsr"
      },
      {
        "command": "vsr.commitAllAmend",
        "title": "%command.commitAllAmend%",
        "category": "Vsr"
      },
      {
        "command": "vsr.restoreCommitTemplate",
        "title": "%command.restoreCommitTemplate%",
        "category": "Vsr"
      },
      {
        "command": "vsr.undoCommit",
        "title": "%command.undoCommit%",
        "category": "Vsr"
      },
      {
        "command": "vsr.checkout",
        "title": "%command.checkout%",
        "category": "Vsr"
      },
      {
        "command": "vsr.branch",
        "title": "%command.branch%",
        "category": "Vsr"
      },
      {
        "command": "vsr.branchFrom",
        "title": "%command.branchFrom%",
        "category": "Vsr"
      },
      {
        "command": "vsr.deleteBranch",
        "title": "%command.deleteBranch%",
        "category": "Vsr"
      },
      {
        "command": "vsr.renameBranch",
        "title": "%command.renameBranch%",
        "category": "Vsr"
      },
      {
        "command": "vsr.merge",
        "title": "%command.merge%",
        "category": "Vsr"
      },
      {
        "command": "vsr.createTag",
        "title": "%command.createTag%",
        "category": "Vsr"
      },
      {
        "command": "vsr.deleteTag",
        "title": "%command.deleteTag%",
        "category": "Vsr"
      },
      {
        "command": "vsr.fetch",
        "title": "%command.fetch%",
        "category": "Vsr"
      },
      {
        "command": "vsr.fetchPrune",
        "title": "%command.fetchPrune%",
        "category": "Vsr"
      },
      {
        "command": "vsr.fetchAll",
        "title": "%command.fetchAll%",
        "category": "Vsr"
      },
      {
        "command": "vsr.pull",
        "title": "%command.pull%",
        "category": "Vsr"
      },
      {
        "command": "vsr.pullRebase",
        "title": "%command.pullRebase%",
        "category": "Vsr"
      },
      {
        "command": "vsr.pullFrom",
        "title": "%command.pullFrom%",
        "category": "Vsr"
      },
      {
        "command": "vsr.push",
        "title": "%command.push%",
        "category": "Vsr"
      },
      {
        "command": "vsr.pushForce",
        "title": "%command.pushForce%",
        "category": "Vsr"
      },
      {
        "command": "vsr.pushTo",
        "title": "%command.pushTo%",
        "category": "Vsr"
      },
      {
        "command": "vsr.pushToForce",
        "title": "%command.pushToForce%",
        "category": "Vsr"
      },
      {
        "command": "vsr.pushWithTags",
        "title": "%command.pushFollowTags%",
        "category": "Vsr"
      },
      {
        "command": "vsr.pushWithTagsForce",
        "title": "%command.pushFollowTagsForce%",
        "category": "Vsr"
      },
      {
        "command": "vsr.addRemote",
        "title": "%command.addRemote%",
        "category": "Vsr"
      },
      {
        "command": "vsr.removeRemote",
        "title": "%command.removeRemote%",
        "category": "Vsr"
      },
      {
        "command": "vsr.sync",
        "title": "%command.sync%",
        "category": "Vsr"
      },
      {
        "command": "vsr.syncRebase",
        "title": "%command.syncRebase%",
        "category": "Vsr"
      },
      {
        "command": "vsr.publish",
        "title": "%command.publish%",
        "category": "Vsr"
      },
      {
        "command": "vsr.showOutput",
        "title": "%command.showOutput%",
        "category": "Vsr"
      },
      {
        "command": "vsr.ignore",
        "title": "%command.ignore%",
        "category": "Vsr"
      },
      {
        "command": "vsr.revealInExplorer",
        "title": "%command.revealInExplorer%",
        "category": "Vsr"
      },
      {
        "command": "vsr.stashIncludeUntracked",
        "title": "%command.stashIncludeUntracked%",
        "category": "Vsr"
      },
      {
        "command": "vsr.stash",
        "title": "%command.stash%",
        "category": "Vsr"
      },
      {
        "command": "vsr.stashPop",
        "title": "%command.stashPop%",
        "category": "Vsr"
      },
      {
        "command": "vsr.stashPopLatest",
        "title": "%command.stashPopLatest%",
        "category": "Vsr"
      },
      {
        "command": "vsr.stashApply",
        "title": "%command.stashApply%",
        "category": "Vsr"
      },
      {
        "command": "vsr.stashApplyLatest",
        "title": "%command.stashApplyLatest%",
        "category": "Vsr"
      },
      {
        "command": "vsr.stashDrop",
        "title": "%command.stashDrop%",
        "category": "Vsr"
      },
      {
        "command": "vsr.timeline.openDiff",
        "title": "%command.timelineOpenDiff%",
        "icon": "$(compare-changes)",
        "category": "Vsr"
      },
      {
        "command": "vsr.timeline.copyCommitId",
        "title": "%command.timelineCopyCommitId%",
        "category": "Vsr"
      },
      {
        "command": "vsr.timeline.copyCommitMessage",
        "title": "%command.timelineCopyCommitMessage%",
        "category": "Vsr"
      },
      {
        "command": "vsr.rebaseAbort",
        "title": "%command.rebaseAbort%",
        "category": "Vsr"
      }
    ],
    "keybindings": [
      {
        "command": "vsr.stageSelectedRanges",
        "key": "ctrl+k ctrl+alt+s",
        "mac": "cmd+k cmd+alt+s",
        "when": "isInDiffEditor"
      },
      {
        "command": "vsr.unstageSelectedRanges",
        "key": "ctrl+k ctrl+u",
        "mac": "cmd+k cmd+u",
        "when": "isInDiffEditor"
      },
      {
        "command": "vsr.revertSelectedRanges",
        "key": "ctrl+k ctrl+r",
        "mac": "cmd+k cmd+r",
        "when": "isInDiffEditor"
      }
    ],
    "menus": {
      "commandPalette": [
        {
          "command": "vsr.setLogLevel",
          "when": "config.vsr.enabled && !vsr.missing"
        },
        {
          "command": "vsr.clone",
          "when": "config.vsr.enabled && !vsr.missing"
        },
        {
          "command": "vsr.init",
          "when": "config.vsr.enabled && !vsr.missing"
        },
        {
          "command": "vsr.openRepository",
          "when": "config.vsr.enabled && !vsr.missing"
        },
        {
          "command": "vsr.close",
          "when": "config.vsr.enabled && !vsr.missing && vsrOpenRepositoryCount != 0"
        },
        {
          "command": "vsr.refresh",
          "when": "config.vsr.enabled && !vsr.missing && vsrOpenRepositoryCount != 0"
        },
        {
          "command": "vsr.openFile",
          "when": "config.vsr.enabled && !vsr.missing && vsrOpenRepositoryCount != 0"
        },
        {
          "command": "vsr.openHEADFile",
          "when": "config.vsr.enabled && !vsr.missing && vsrOpenRepositoryCount != 0"
        },
        {
          "command": "vsr.openChange",
          "when": "config.vsr.enabled && !vsr.missing && vsrOpenRepositoryCount != 0"
        },
        {
          "command": "vsr.stage",
          "when": "config.vsr.enabled && !vsr.missing && vsrOpenRepositoryCount != 0"
        },
        {
          "command": "vsr.stageAll",
          "when": "config.vsr.enabled && !vsr.missing && vsrOpenRepositoryCount != 0"
        },
        {
          "command": "vsr.stageAllTracked",
          "when": "config.vsr.enabled && !vsr.missing && vsrOpenRepositoryCount != 0"
        },
        {
          "command": "vsr.stageAllUntracked",
          "when": "config.vsr.enabled && !vsr.missing && vsrOpenRepositoryCount != 0"
        },
        {
          "command": "vsr.stageSelectedRanges",
          "when": "config.vsr.enabled && !vsr.missing && vsrOpenRepositoryCount != 0"
        },
        {
          "command": "vsr.stageChange",
          "when": "false"
        },
        {
          "command": "vsr.revertSelectedRanges",
          "when": "config.vsr.enabled && !vsr.missing && vsrOpenRepositoryCount != 0"
        },
        {
          "command": "vsr.revertChange",
          "when": "false"
        },
        {
          "command": "vsr.openFile2",
          "when": "false"
        },
        {
          "command": "vsr.unstage",
          "when": "config.vsr.enabled && !vsr.missing && vsrOpenRepositoryCount != 0"
        },
        {
          "command": "vsr.unstageAll",
          "when": "config.vsr.enabled && !vsr.missing && vsrOpenRepositoryCount != 0"
        },
        {
          "command": "vsr.unstageSelectedRanges",
          "when": "config.vsr.enabled && !vsr.missing && vsrOpenRepositoryCount != 0"
        },
        {
          "command": "vsr.clean",
          "when": "config.vsr.enabled && !vsr.missing && vsrOpenRepositoryCount != 0"
        },
        {
          "command": "vsr.cleanAll",
          "when": "config.vsr.enabled && !vsr.missing && vsrOpenRepositoryCount != 0"
        },
        {
          "command": "vsr.cleanAllTracked",
          "when": "config.vsr.enabled && !vsr.missing && vsrOpenRepositoryCount != 0"
        },
        {
          "command": "vsr.cleanAllUntracked",
          "when": "config.vsr.enabled && !vsr.missing && vsrOpenRepositoryCount != 0"
        },
        {
          "command": "vsr.commit",
          "when": "config.vsr.enabled && !vsr.missing && vsrOpenRepositoryCount != 0"
        },
        {
          "command": "vsr.commitStaged",
          "when": "config.vsr.enabled && !vsr.missing && vsrOpenRepositoryCount != 0"
        },
        {
          "command": "vsr.commitEmpty",
          "when": "config.vsr.enabled && !vsr.missing && vsrOpenRepositoryCount != 0"
        },
        {
          "command": "vsr.commitStagedSigned",
          "when": "config.vsr.enabled && !vsr.missing && vsrOpenRepositoryCount != 0"
        },
        {
          "command": "vsr.commitStagedAmend",
          "when": "config.vsr.enabled && !vsr.missing && vsrOpenRepositoryCount != 0"
        },
        {
          "command": "vsr.commitAll",
          "when": "config.vsr.enabled && !vsr.missing && vsrOpenRepositoryCount != 0"
        },
        {
          "command": "vsr.commitAllSigned",
          "when": "config.vsr.enabled && !vsr.missing && vsrOpenRepositoryCount != 0"
        },
        {
          "command": "vsr.commitAllAmend",
          "when": "config.vsr.enabled && !vsr.missing && vsrOpenRepositoryCount != 0"
        },
        {
          "command": "vsr.restoreCommitTemplate",
          "when": "false"
        },
        {
          "command": "vsr.revealInExplorer",
          "when": "false"
        },
        {
          "command": "vsr.undoCommit",
          "when": "config.vsr.enabled && !vsr.missing && vsrOpenRepositoryCount != 0"
        },
        {
          "command": "vsr.checkout",
          "when": "config.vsr.enabled && !vsr.missing && vsrOpenRepositoryCount != 0"
        },
        {
          "command": "vsr.branch",
          "when": "config.vsr.enabled && !vsr.missing && vsrOpenRepositoryCount != 0"
        },
        {
          "command": "vsr.branchFrom",
          "when": "config.vsr.enabled && !vsr.missing && vsrOpenRepositoryCount != 0"
        },
        {
          "command": "vsr.deleteBranch",
          "when": "config.vsr.enabled && !vsr.missing && vsrOpenRepositoryCount != 0"
        },
        {
          "command": "vsr.renameBranch",
          "when": "config.vsr.enabled && !vsr.missing && vsrOpenRepositoryCount != 0"
        },
        {
          "command": "vsr.pull",
          "when": "config.vsr.enabled && !vsr.missing && vsrOpenRepositoryCount != 0"
        },
        {
          "command": "vsr.pullFrom",
          "when": "config.vsr.enabled && !vsr.missing && vsrOpenRepositoryCount != 0"
        },
        {
          "command": "vsr.pullRebase",
          "when": "config.vsr.enabled && !vsr.missing && vsrOpenRepositoryCount != 0"
        },
        {
          "command": "vsr.merge",
          "when": "config.vsr.enabled && !vsr.missing && vsrOpenRepositoryCount != 0"
        },
        {
          "command": "vsr.createTag",
          "when": "config.vsr.enabled && !vsr.missing && vsrOpenRepositoryCount != 0"
        },
        {
          "command": "vsr.deleteTag",
          "when": "config.vsr.enabled && !vsr.missing && vsrOpenRepositoryCount != 0"
        },
        {
          "command": "vsr.fetch",
          "when": "config.vsr.enabled && !vsr.missing && vsrOpenRepositoryCount != 0"
        },
        {
          "command": "vsr.fetchPrune",
          "when": "config.vsr.enabled && !vsr.missing && vsrOpenRepositoryCount != 0"
        },
        {
          "command": "vsr.fetchAll",
          "when": "config.vsr.enabled && !vsr.missing && vsrOpenRepositoryCount != 0"
        },
        {
          "command": "vsr.push",
          "when": "config.vsr.enabled && !vsr.missing && vsrOpenRepositoryCount != 0"
        },
        {
          "command": "vsr.pushForce",
          "when": "config.vsr.enabled && !vsr.missing && config.vsr.allowForcePush && vsrOpenRepositoryCount != 0"
        },
        {
          "command": "vsr.pushTo",
          "when": "config.vsr.enabled && !vsr.missing && vsrOpenRepositoryCount != 0"
        },
        {
          "command": "vsr.pushToForce",
          "when": "config.vsr.enabled && !vsr.missing && config.vsr.allowForcePush && vsrOpenRepositoryCount != 0"
        },
        {
          "command": "vsr.pushWithTags",
          "when": "config.vsr.enabled && !vsr.missing && vsrOpenRepositoryCount != 0"
        },
        {
          "command": "vsr.pushWithTagsForce",
          "when": "config.vsr.enabled && !vsr.missing && config.vsr.allowForcePush && vsrOpenRepositoryCount != 0"
        },
        {
          "command": "vsr.addRemote",
          "when": "config.vsr.enabled && !vsr.missing && vsrOpenRepositoryCount != 0"
        },
        {
          "command": "vsr.removeRemote",
          "when": "config.vsr.enabled && !vsr.missing && vsrOpenRepositoryCount != 0"
        },
        {
          "command": "vsr.sync",
          "when": "config.vsr.enabled && !vsr.missing && vsrOpenRepositoryCount != 0"
        },
        {
          "command": "vsr.syncRebase",
          "when": "config.vsr.enabled && !vsr.missing && vsrOpenRepositoryCount != 0"
        },
        {
          "command": "vsr.publish",
          "when": "config.vsr.enabled && !vsr.missing && vsrOpenRepositoryCount != 0"
        },
        {
          "command": "vsr.showOutput",
          "when": "config.vsr.enabled"
        },
        {
          "command": "vsr.ignore",
          "when": "config.vsr.enabled && !vsr.missing && vsrOpenRepositoryCount != 0"
        },
        {
          "command": "vsr.stashIncludeUntracked",
          "when": "config.vsr.enabled && !vsr.missing && vsrOpenRepositoryCount != 0"
        },
        {
          "command": "vsr.stash",
          "when": "config.vsr.enabled && !vsr.missing && vsrOpenRepositoryCount != 0"
        },
        {
          "command": "vsr.stashPop",
          "when": "config.vsr.enabled && !vsr.missing && vsrOpenRepositoryCount != 0"
        },
        {
          "command": "vsr.stashPopLatest",
          "when": "config.vsr.enabled && !vsr.missing && vsrOpenRepositoryCount != 0"
        },
        {
          "command": "vsr.stashApply",
          "when": "config.vsr.enabled && !vsr.missing && vsrOpenRepositoryCount != 0"
        },
        {
          "command": "vsr.stashApplyLatest",
          "when": "config.vsr.enabled && !vsr.missing && vsrOpenRepositoryCount != 0"
        },
        {
          "command": "vsr.stashDrop",
          "when": "config.vsr.enabled && !vsr.missing && vsrOpenRepositoryCount != 0"
        },
        {
          "command": "vsr.timeline.openDiff",
          "when": "false"
        },
        {
          "command": "vsr.timeline.copyCommitId",
          "when": "false"
        },
        {
          "command": "vsr.timeline.copyCommitMessage",
          "when": "false"
        }
      ],
      "scm/title": [
        {
          "command": "vsr.commit",
          "group": "navigation",
          "when": "scmProvider == vsr"
        },
        {
          "command": "vsr.refresh",
          "group": "navigation",
          "when": "scmProvider == vsr"
        },
        {
          "command": "vsr.sync",
          "group": "1_sync",
          "when": "scmProvider == vsr"
        },
        {
          "command": "vsr.syncRebase",
          "group": "1_sync",
          "when": "scmProvider == vsr && vsrState == idle"
        },
        {
          "command": "vsr.pull",
          "group": "1_sync",
          "when": "scmProvider == vsr"
        },
        {
          "command": "vsr.pullRebase",
          "group": "1_sync",
          "when": "scmProvider == vsr"
        },
        {
          "command": "vsr.pullFrom",
          "group": "1_sync",
          "when": "scmProvider == vsr"
        },
        {
          "command": "vsr.push",
          "group": "1_sync",
          "when": "scmProvider == vsr"
        },
        {
          "command": "vsr.pushForce",
          "group": "1_sync",
          "when": "scmProvider == vsr && config.vsr.allowForcePush"
        },
        {
          "command": "vsr.pushTo",
          "group": "1_sync",
          "when": "scmProvider == vsr"
        },
        {
          "command": "vsr.pushToForce",
          "group": "1_sync",
          "when": "scmProvider == vsr && config.vsr.allowForcePush"
        },
        {
          "command": "vsr.checkout",
          "group": "2_branch",
          "when": "scmProvider == vsr"
        },
        {
          "command": "vsr.publish",
          "group": "2_branch",
          "when": "scmProvider == vsr"
        },
        {
          "command": "vsr.commitStaged",
          "group": "4_commit",
          "when": "scmProvider == vsr"
        },
        {
          "command": "vsr.commitStagedSigned",
          "group": "4_commit",
          "when": "scmProvider == vsr"
        },
        {
          "command": "vsr.commitStagedAmend",
          "group": "4_commit",
          "when": "scmProvider == vsr"
        },
        {
          "command": "vsr.commitAll",
          "group": "4_commit",
          "when": "scmProvider == vsr"
        },
        {
          "command": "vsr.commitAllSigned",
          "group": "4_commit",
          "when": "scmProvider == vsr"
        },
        {
          "command": "vsr.commitAllAmend",
          "group": "4_commit",
          "when": "scmProvider == vsr"
        },
        {
          "command": "vsr.undoCommit",
          "group": "4_commit",
          "when": "scmProvider == vsr"
        },
        {
          "command": "vsr.stageAll",
          "group": "5_stage",
          "when": "scmProvider == vsr"
        },
        {
          "command": "vsr.unstageAll",
          "group": "5_stage",
          "when": "scmProvider == vsr"
        },
        {
          "command": "vsr.cleanAll",
          "group": "5_stage",
          "when": "scmProvider == vsr"
        },
        {
          "command": "vsr.stashIncludeUntracked",
          "group": "6_stash",
          "when": "scmProvider == vsr"
        },
        {
          "command": "vsr.stash",
          "group": "6_stash",
          "when": "scmProvider == vsr"
        },
        {
          "command": "vsr.stashPop",
          "group": "6_stash",
          "when": "scmProvider == vsr"
        },
        {
          "command": "vsr.stashPopLatest",
          "group": "6_stash",
          "when": "scmProvider == vsr"
        },
        {
          "command": "vsr.stashApply",
          "group": "6_stash",
          "when": "scmProvider == vsr"
        },
        {
          "command": "vsr.stashApplyLatest",
          "group": "6_stash",
          "when": "scmProvider == vsr"
        },
        {
          "command": "vsr.stashDrop",
          "group": "6_stash",
          "when": "scmProvider == vsr"
        },
        {
          "command": "vsr.showOutput",
          "group": "7_repository",
          "when": "scmProvider == vsr"
        }
      ],
      "scm/sourceControl": [
        {
          "command": "vsr.close",
          "group": "navigation",
          "when": "scmProvider == vsr"
        }
      ],
      "scm/resourceGroup/context": [
        {
          "command": "vsr.stageAll",
          "when": "scmProvider == vsr && scmResourceGroup == merge",
          "group": "1_modification"
        },
        {
          "command": "vsr.stageAll",
          "when": "scmProvider == vsr && scmResourceGroup == merge",
          "group": "inline"
        },
        {
          "command": "vsr.unstageAll",
          "when": "scmProvider == vsr && scmResourceGroup == index",
          "group": "1_modification"
        },
        {
          "command": "vsr.unstageAll",
          "when": "scmProvider == vsr && scmResourceGroup == index",
          "group": "inline"
        },
        {
          "command": "vsr.cleanAll",
          "when": "scmProvider == vsr && scmResourceGroup == workingTree && config.vsr.untrackedChanges == mixed",
          "group": "1_modification"
        },
        {
          "command": "vsr.stageAll",
          "when": "scmProvider == vsr && scmResourceGroup == workingTree && config.vsr.untrackedChanges == mixed",
          "group": "1_modification"
        },
        {
          "command": "vsr.cleanAll",
          "when": "scmProvider == vsr && scmResourceGroup == workingTree && config.vsr.untrackedChanges == mixed",
          "group": "inline"
        },
        {
          "command": "vsr.stageAll",
          "when": "scmProvider == vsr && scmResourceGroup == workingTree && config.vsr.untrackedChanges == mixed",
          "group": "inline"
        },
        {
          "command": "vsr.cleanAllTracked",
          "when": "scmProvider == vsr && scmResourceGroup == workingTree && config.vsr.untrackedChanges != mixed",
          "group": "1_modification"
        },
        {
          "command": "vsr.stageAllTracked",
          "when": "scmProvider == vsr && scmResourceGroup == workingTree && config.vsr.untrackedChanges != mixed",
          "group": "1_modification"
        },
        {
          "command": "vsr.cleanAllTracked",
          "when": "scmProvider == vsr && scmResourceGroup == workingTree && config.vsr.untrackedChanges != mixed",
          "group": "inline"
        },
        {
          "command": "vsr.stageAllTracked",
          "when": "scmProvider == vsr && scmResourceGroup == workingTree && config.vsr.untrackedChanges != mixed",
          "group": "inline"
        },
        {
          "command": "vsr.cleanAllUntracked",
          "when": "scmProvider == vsr && scmResourceGroup == untracked",
          "group": "1_modification"
        },
        {
          "command": "vsr.stageAllUntracked",
          "when": "scmProvider == vsr && scmResourceGroup == untracked",
          "group": "1_modification"
        },
        {
          "command": "vsr.cleanAllUntracked",
          "when": "scmProvider == vsr && scmResourceGroup == untracked",
          "group": "inline"
        },
        {
          "command": "vsr.stageAllUntracked",
          "when": "scmProvider == vsr && scmResourceGroup == untracked",
          "group": "inline"
        }
      ],
      "scm/resourceFolder/context": [
        {
          "command": "vsr.stage",
          "when": "scmProvider == vsr && scmResourceGroup == merge",
          "group": "1_modification"
        },
        {
          "command": "vsr.stage",
          "when": "scmProvider == vsr && scmResourceGroup == merge",
          "group": "inline"
        },
        {
          "command": "vsr.unstage",
          "when": "scmProvider == vsr && scmResourceGroup == index",
          "group": "1_modification"
        },
        {
          "command": "vsr.unstage",
          "when": "scmProvider == vsr && scmResourceGroup == index",
          "group": "inline"
        },
        {
          "command": "vsr.stage",
          "when": "scmProvider == vsr && scmResourceGroup == workingTree",
          "group": "1_modification"
        },
        {
          "command": "vsr.clean",
          "when": "scmProvider == vsr && scmResourceGroup == workingTree",
          "group": "1_modification"
        },
        {
          "command": "vsr.clean",
          "when": "scmProvider == vsr && scmResourceGroup == workingTree",
          "group": "inline"
        },
        {
          "command": "vsr.stage",
          "when": "scmProvider == vsr && scmResourceGroup == workingTree",
          "group": "inline"
        },
        {
          "command": "vsr.ignore",
          "when": "scmProvider == vsr && scmResourceGroup == workingTree",
          "group": "1_modification@3"
        },
        {
          "command": "vsr.stage",
          "when": "scmProvider == vsr && scmResourceGroup == untracked",
          "group": "1_modification"
        },
        {
          "command": "vsr.stage",
          "when": "scmProvider == vsr && scmResourceGroup == untracked",
          "group": "inline"
        },
        {
          "command": "vsr.clean",
          "when": "scmProvider == vsr && scmResourceGroup == untracked",
          "group": "1_modification"
        },
        {
          "command": "vsr.clean",
          "when": "scmProvider == vsr && scmResourceGroup == untracked",
          "group": "inline"
        },
        {
          "command": "vsr.ignore",
          "when": "scmProvider == vsr && scmResourceGroup == untracked",
          "group": "1_modification@3"
        }
      ],
      "scm/resourceState/context": [
        {
          "command": "vsr.stage",
          "when": "scmProvider == vsr && scmResourceGroup == merge",
          "group": "1_modification"
        },
        {
          "command": "vsr.openFile",
          "when": "scmProvider == vsr && scmResourceGroup == merge",
          "group": "navigation"
        },
        {
          "command": "vsr.stage",
          "when": "scmProvider == vsr && scmResourceGroup == merge",
          "group": "inline"
        },
        {
          "command": "vsr.revealInExplorer",
          "when": "scmProvider == vsr && scmResourceGroup == merge",
          "group": "2_view"
        },
        {
          "command": "vsr.openFile2",
          "when": "scmProvider == vsr && scmResourceGroup == merge && config.vsr.showInlineOpenFileAction && config.vsr.openDiffOnClick",
          "group": "inline0"
        },
        {
          "command": "vsr.openChange",
          "when": "scmProvider == vsr && scmResourceGroup == merge && config.vsr.showInlineOpenFileAction && !config.vsr.openDiffOnClick",
          "group": "inline0"
        },
        {
          "command": "vsr.openChange",
          "when": "scmProvider == vsr && scmResourceGroup == index",
          "group": "navigation"
        },
        {
          "command": "vsr.openFile",
          "when": "scmProvider == vsr && scmResourceGroup == index",
          "group": "navigation"
        },
        {
          "command": "vsr.openHEADFile",
          "when": "scmProvider == vsr && scmResourceGroup == index",
          "group": "navigation"
        },
        {
          "command": "vsr.unstage",
          "when": "scmProvider == vsr && scmResourceGroup == index",
          "group": "1_modification"
        },
        {
          "command": "vsr.unstage",
          "when": "scmProvider == vsr && scmResourceGroup == index",
          "group": "inline"
        },
        {
          "command": "vsr.revealInExplorer",
          "when": "scmProvider == vsr && scmResourceGroup == index",
          "group": "2_view"
        },
        {
          "command": "vsr.openFile2",
          "when": "scmProvider == vsr && scmResourceGroup == index && config.vsr.showInlineOpenFileAction && config.vsr.openDiffOnClick",
          "group": "inline0"
        },
        {
          "command": "vsr.openChange",
          "when": "scmProvider == vsr && scmResourceGroup == index && config.vsr.showInlineOpenFileAction && !config.vsr.openDiffOnClick",
          "group": "inline0"
        },
        {
          "command": "vsr.openChange",
          "when": "scmProvider == vsr && scmResourceGroup == workingTree",
          "group": "navigation"
        },
        {
          "command": "vsr.openHEADFile",
          "when": "scmProvider == vsr && scmResourceGroup == workingTree",
          "group": "navigation"
        },
        {
          "command": "vsr.openFile",
          "when": "scmProvider == vsr && scmResourceGroup == workingTree",
          "group": "navigation"
        },
        {
          "command": "vsr.stage",
          "when": "scmProvider == vsr && scmResourceGroup == workingTree",
          "group": "1_modification"
        },
        {
          "command": "vsr.clean",
          "when": "scmProvider == vsr && scmResourceGroup == workingTree",
          "group": "1_modification"
        },
        {
          "command": "vsr.clean",
          "when": "scmProvider == vsr && scmResourceGroup == workingTree",
          "group": "inline"
        },
        {
          "command": "vsr.stage",
          "when": "scmProvider == vsr && scmResourceGroup == workingTree",
          "group": "inline"
        },
        {
          "command": "vsr.openFile2",
          "when": "scmProvider == vsr && scmResourceGroup == workingTree && config.vsr.showInlineOpenFileAction && config.vsr.openDiffOnClick",
          "group": "inline0"
        },
        {
          "command": "vsr.openChange",
          "when": "scmProvider == vsr && scmResourceGroup == workingTree && config.vsr.showInlineOpenFileAction && !config.vsr.openDiffOnClick",
          "group": "inline0"
        },
        {
          "command": "vsr.ignore",
          "when": "scmProvider == vsr && scmResourceGroup == workingTree",
          "group": "1_modification@3"
        },
        {
          "command": "vsr.revealInExplorer",
          "when": "scmProvider == vsr && scmResourceGroup == workingTree",
          "group": "2_view"
        },
        {
          "command": "vsr.openChange",
          "when": "scmProvider == vsr && scmResourceGroup == untracked",
          "group": "navigation"
        },
        {
          "command": "vsr.openHEADFile",
          "when": "scmProvider == vsr && scmResourceGroup == untracked",
          "group": "navigation"
        },
        {
          "command": "vsr.openFile",
          "when": "scmProvider == vsr && scmResourceGroup == untracked",
          "group": "navigation"
        },
        {
          "command": "vsr.stage",
          "when": "scmProvider == vsr && scmResourceGroup == untracked",
          "group": "1_modification"
        },
        {
          "command": "vsr.clean",
          "when": "scmProvider == vsr && scmResourceGroup == untracked && !vsrFreshRepository",
          "group": "1_modification"
        },
        {
          "command": "vsr.clean",
          "when": "scmProvider == vsr && scmResourceGroup == untracked && !vsrFreshRepository",
          "group": "inline"
        },
        {
          "command": "vsr.stage",
          "when": "scmProvider == vsr && scmResourceGroup == untracked",
          "group": "inline"
        },
        {
          "command": "vsr.openFile2",
          "when": "scmProvider == vsr && scmResourceGroup == untracked && config.vsr.showInlineOpenFileAction && config.vsr.openDiffOnClick",
          "group": "inline0"
        },
        {
          "command": "vsr.openChange",
          "when": "scmProvider == vsr && scmResourceGroup == untracked && config.vsr.showInlineOpenFileAction && !config.vsr.openDiffOnClick",
          "group": "inline0"
        },
        {
          "command": "vsr.ignore",
          "when": "scmProvider == vsr && scmResourceGroup == untracked",
          "group": "1_modification@3"
        }
      ],
      "editor/title": [
        {
          "command": "vsr.openFile",
          "group": "navigation",
          "when": "config.vsr.enabled && !vsr.missing && vsrOpenRepositoryCount != 0 && isInDiffEditor && resourceScheme =~ /^vsr$|^file$/"
        },
        {
          "command": "vsr.openChange",
          "group": "navigation",
          "when": "config.vsr.enabled && !vsr.missing && vsrOpenRepositoryCount != 0 && !isInDiffEditor && resourceScheme == file"
        },
        {
          "command": "vsr.stageSelectedRanges",
          "group": "2_vsr@1",
          "when": "config.vsr.enabled && !vsr.missing && vsrOpenRepositoryCount != 0 && isInDiffEditor && resourceScheme =~ /^vsr$|^file$/"
        },
        {
          "command": "vsr.unstageSelectedRanges",
          "group": "2_vsr@2",
          "when": "config.vsr.enabled && !vsr.missing && vsrOpenRepositoryCount != 0 && isInDiffEditor && resourceScheme =~ /^vsr$|^file$/"
        },
        {
          "command": "vsr.revertSelectedRanges",
          "group": "2_vsr@3",
          "when": "config.vsr.enabled && !vsr.missing && vsrOpenRepositoryCount != 0 && isInDiffEditor && resourceScheme =~ /^vsr$|^file$/"
        }
      ],
      "editor/context": [
        {
          "command": "vsr.stageSelectedRanges",
          "group": "2_vsr@1",
          "when": "isInDiffRightEditor && config.vsr.enabled && !vsr.missing && vsrOpenRepositoryCount != 0 && isInDiffEditor && resourceScheme =~ /^vsr$|^file$/"
        },
        {
          "command": "vsr.unstageSelectedRanges",
          "group": "2_vsr@2",
          "when": "isInDiffRightEditor && config.vsr.enabled && !vsr.missing && vsrOpenRepositoryCount != 0 && isInDiffEditor && resourceScheme =~ /^vsr$|^file$/"
        },
        {
          "command": "vsr.revertSelectedRanges",
          "group": "2_vsr@3",
          "when": "isInDiffRightEditor && config.vsr.enabled && !vsr.missing && vsrOpenRepositoryCount != 0 && isInDiffEditor && resourceScheme =~ /^vsr$|^file$/"
        }
      ],
      "scm/change/title": [
        {
          "command": "vsr.stageChange",
          "when": "config.vsr.enabled && !vsr.missing && originalResourceScheme == vsr"
        },
        {
          "command": "vsr.revertChange",
          "when": "config.vsr.enabled && !vsr.missing && originalResourceScheme == vsr"
        }
      ],
      "timeline/item/context": [
        {
          "command": "vsr.timeline.openDiff",
          "group": "1_actions",
          "when": "config.vsr.enabled && !vsr.missing && timelineItem =~ /vsr:file\\b/"
        },
        {
          "command": "vsr.timeline.copyCommitId",
          "group": "5_copy@1",
          "when": "config.vsr.enabled && !vsr.missing && timelineItem =~ /vsr:file:commit\\b/"
        },
        {
          "command": "vsr.timeline.copyCommitMessage",
          "group": "5_copy@2",
          "when": "config.vsr.enabled && !vsr.missing && timelineItem =~ /vsr:file:commit\\b/"
        }
      ]
    },
    "configuration": {
      "title": "Vsr (Versionr)",
      "properties": {
        "vsr.enabled": {
          "type": "boolean",
          "scope": "resource",
          "description": "%config.enabled%",
          "default": true
        },
        "vsr.path": {
          "type": [
            "string",
            "null"
          ],
          "markdownDescription": "%config.path%",
          "default": null,
          "scope": "machine"
        },
        "vsr.autoRepositoryDetection": {
          "type": [
            "boolean",
            "string"
          ],
          "enum": [
            true,
            false,
            "subFolders",
            "openEditors"
          ],
          "enumDescriptions": [
            "%config.autoRepositoryDetection.true%",
            "%config.autoRepositoryDetection.false%",
            "%config.autoRepositoryDetection.subFolders%",
            "%config.autoRepositoryDetection.openEditors%"
          ],
          "description": "%config.autoRepositoryDetection%",
          "default": true
        },
        "vsr.autorefresh": {
          "type": "boolean",
          "description": "%config.autorefresh%",
          "default": true
        },
        "vsr.autofetch": {
          "type": "boolean",
          "scope": "resource",
          "description": "%config.autofetch%",
          "default": false,
          "tags": [
            "usesOnlineServices"
          ]
        },
        "vsr.autofetchPeriod": {
          "type": "number",
          "scope": "resource",
          "description": "%config.autofetchPeriod%",
          "default": 180
        },
        "vsr.branchValidationRegex": {
          "type": "string",
          "description": "%config.branchValidationRegex%",
          "default": ""
        },
        "vsr.branchWhitespaceChar": {
          "type": "string",
          "description": "%config.branchWhitespaceChar%",
          "default": "-"
        },
        "vsr.confirmSync": {
          "type": "boolean",
          "description": "%config.confirmSync%",
          "default": true
        },
        "vsr.countBadge": {
          "type": "string",
          "enum": [
            "all",
            "tracked",
            "off"
          ],
          "enumDescriptions": [
            "%config.countBadge.all%",
            "%config.countBadge.tracked%",
            "%config.countBadge.off%"
          ],
          "description": "%config.countBadge%",
          "default": "all",
          "scope": "resource"
        },
        "vsr.checkoutType": {
          "type": "string",
          "enum": [
            "all",
            "local",
            "tags",
            "remote"
          ],
          "enumDescriptions": [
            "%config.checkoutType.all%",
            "%config.checkoutType.local%",
            "%config.checkoutType.tags%",
            "%config.checkoutType.remote%"
          ],
          "markdownDescription": "%config.checkoutType%",
          "default": "all"
        },
        "vsr.ignoreLegacyWarning": {
          "type": "boolean",
          "description": "%config.ignoreLegacyWarning%",
          "default": false
        },
        "vsr.ignoreMissingVsrWarning": {
          "type": "boolean",
          "description": "%config.ignoreMissingVsrWarning%",
          "default": false
        },
        "vsr.ignoreLimitWarning": {
          "type": "boolean",
          "description": "%config.ignoreLimitWarning%",
          "default": false
        },
        "vsr.defaultCloneDirectory": {
          "type": [
            "string",
            "null"
          ],
          "default": null,
          "description": "%config.defaultCloneDirectory%"
        },
        "vsr.enableSmartCommit": {
          "type": "boolean",
          "scope": "resource",
          "description": "%config.enableSmartCommit%",
          "default": false
        },
        "vsr.smartCommitChanges": {
          "type": "string",
          "enum": [
            "all",
            "tracked"
          ],
          "enumDescriptions": [
            "%config.smartCommitChanges.all%",
            "%config.smartCommitChanges.tracked%"
          ],
          "scope": "resource",
          "description": "%config.smartCommitChanges%",
          "default": "all"
        },
        "vsr.suggestSmartCommit": {
          "type": "boolean",
          "scope": "resource",
          "description": "%config.suggestSmartCommit%",
          "default": true
        },
        "vsr.enableCommitSigning": {
          "type": "boolean",
          "scope": "resource",
          "description": "%config.enableCommitSigning%",
          "default": false
        },
        "vsr.confirmEmptyCommits": {
          "type": "boolean",
          "scope": "resource",
          "description": "%config.confirmEmptyCommits%",
          "default": true
        },
        "vsr.decorations.enabled": {
          "type": "boolean",
          "default": true,
          "description": "%config.decorations.enabled%"
        },
        "vsr.enableStatusBarSync": {
          "type": "boolean",
          "default": true,
          "description": "%config.enableStatusBarSync%",
          "scope": "resource"
        },
        "vsr.promptToSaveFilesBeforeCommit": {
          "type": "string",
          "enum": [
            "always",
            "staged",
            "never"
          ],
          "enumDescriptions": [
            "%config.promptToSaveFilesBeforeCommit.always%",
            "%config.promptToSaveFilesBeforeCommit.staged%",
            "%config.promptToSaveFilesBeforeCommit.never%"
          ],
          "scope": "resource",
          "default": "always",
          "description": "%config.promptToSaveFilesBeforeCommit%"
        },
        "vsr.postCommitCommand": {
          "type": "string",
          "enum": [
            "none",
            "push",
            "sync"
          ],
          "enumDescriptions": [
            "%config.postCommitCommand.none%",
            "%config.postCommitCommand.push%",
            "%config.postCommitCommand.sync%"
          ],
          "markdownDescription": "%config.postCommitCommand%",
          "scope": "resource",
          "default": "none"
        },
        "vsr.showInlineOpenFileAction": {
          "type": "boolean",
          "default": true,
          "description": "%config.showInlineOpenFileAction%"
        },
        "vsr.showPushSuccessNotification": {
          "type": "boolean",
          "description": "%config.showPushSuccessNotification%",
          "default": false
        },
        "vsr.inputValidation": {
          "type": "string",
          "enum": [
            "always",
            "warn",
            "off"
          ],
          "default": "warn",
          "description": "%config.inputValidation%"
        },
        "vsr.inputValidationLength": {
          "type": "number",
          "default": 72,
          "description": "%config.inputValidationLength%"
        },
        "vsr.inputValidationSubjectLength": {
          "type": [
            "number",
            "null"
          ],
          "default": 50,
          "description": "%config.inputValidationSubjectLength%"
        },
        "vsr.detectSubmodules": {
          "type": "boolean",
          "scope": "resource",
          "default": true,
          "description": "%config.detectSubmodules%"
        },
        "vsr.detectSubmodulesLimit": {
          "type": "number",
          "scope": "resource",
          "default": 10,
          "description": "%config.detectSubmodulesLimit%"
        },
        "vsr.alwaysShowStagedChangesResourceGroup": {
          "type": "boolean",
          "scope": "resource",
          "default": false,
          "description": "%config.alwaysShowStagedChangesResourceGroup%"
        },
        "vsr.alwaysSignOff": {
          "type": "boolean",
          "scope": "resource",
          "default": false,
          "description": "%config.alwaysSignOff%"
        },
        "vsr.ignoredRepositories": {
          "type": "array",
          "items": {
            "type": "string"
          },
          "default": [],
          "scope": "window",
          "description": "%config.ignoredRepositories%"
        },
        "vsr.scanRepositories": {
          "type": "array",
          "items": {
            "type": "string"
          },
          "default": [],
          "scope": "resource",
          "description": "%config.scanRepositories%"
        },
        "vsr.showProgress": {
          "type": "boolean",
          "description": "%config.showProgress%",
          "default": true,
          "scope": "resource"
        },
        "vsr.rebaseWhenSync": {
          "type": "boolean",
          "scope": "resource",
          "default": false,
          "description": "%config.rebaseWhenSync%"
        },
        "vsr.fetchOnPull": {
          "type": "boolean",
          "scope": "resource",
          "default": false,
          "description": "%config.fetchOnPull%"
        },
        "vsr.pullTags": {
          "type": "boolean",
          "scope": "resource",
          "default": true,
          "description": "%config.pullTags%"
        },
        "vsr.autoStash": {
          "type": "boolean",
          "scope": "resource",
          "default": false,
          "description": "%config.autoStash%"
        },
        "vsr.allowForcePush": {
          "type": "boolean",
          "default": false,
          "description": "%config.allowForcePush%"
        },
        "vsr.useForcePushWithLease": {
          "type": "boolean",
          "default": true,
          "description": "%config.useForcePushWithLease%"
        },
        "vsr.confirmForcePush": {
          "type": "boolean",
          "default": true,
          "description": "%config.confirmForcePush%"
        },
        "vsr.openDiffOnClick": {
          "type": "boolean",
          "scope": "resource",
          "default": true,
          "description": "%config.openDiffOnClick%"
        },
        "vsr.supportCancellation": {
          "type": "boolean",
          "scope": "resource",
          "default": false,
          "description": "%config.supportCancellation%"
        },
        "vsr.branchSortOrder": {
          "type": "string",
          "enum": [
            "committerdate",
            "alphabetically"
          ],
          "default": "committerdate",
          "description": "%config.branchSortOrder%"
        },
        "vsr.untrackedChanges": {
          "type": "string",
          "enum": [
            "mixed",
            "separate",
            "hidden"
          ],
          "enumDescriptions": [
            "%config.untrackedChanges.mixed%",
            "%config.untrackedChanges.separate%",
            "%config.untrackedChanges.hidden%"
          ],
          "default": "mixed",
          "description": "%config.untrackedChanges%",
          "scope": "resource"
        },
        "vsr.showCommitInput": {
          "type": "boolean",
          "scope": "resource",
          "default": true,
          "description": "%config.showCommitInput%"
        },
        "vsr.terminalAuthentication": {
          "type": "boolean",
          "scope": "resource",
          "default": true,
          "description": "%config.terminalAuthentication%"
        }
      }
    },
    "colors": [
      {
        "id": "vsrDecoration.addedResourceForeground",
        "description": "%colors.added%",
        "defaults": {
          "light": "#587c0c",
          "dark": "#81b88b",
          "highContrast": "#1b5225"
        }
      },
      {
        "id": "vsrDecoration.modifiedResourceForeground",
        "description": "%colors.modified%",
        "defaults": {
          "light": "#895503",
          "dark": "#E2C08D",
          "highContrast": "#E2C08D"
        }
      },
      {
        "id": "vsrDecoration.deletedResourceForeground",
        "description": "%colors.deleted%",
        "defaults": {
          "light": "#ad0707",
          "dark": "#c74e39",
          "highContrast": "#c74e39"
        }
      },
      {
        "id": "vsrDecoration.untrackedResourceForeground",
        "description": "%colors.untracked%",
        "defaults": {
          "light": "#007100",
          "dark": "#73C991",
          "highContrast": "#73C991"
        }
      },
      {
        "id": "vsrDecoration.ignoredResourceForeground",
        "description": "%colors.ignored%",
        "defaults": {
          "light": "#8E8E90",
          "dark": "#8C8C8C",
          "highContrast": "#A7A8A9"
        }
      },
      {
        "id": "vsrDecoration.conflictingResourceForeground",
        "description": "%colors.conflict%",
        "defaults": {
          "light": "#6c6cc4",
          "dark": "#6c6cc4",
          "highContrast": "#6c6cc4"
        }
      },
      {
        "id": "vsrDecoration.submoduleResourceForeground",
        "description": "%colors.submodule%",
        "defaults": {
          "light": "#1258a7",
          "dark": "#8db9e2",
          "highContrast": "#8db9e2"
        }
      }
    ],
    "languages": [
      {
        "id": "vsr-commit",
        "aliases": [
          "Vsr Commit Message",
          "vsr-commit"
        ],
        "filenames": [
          "COMMIT_EDITMSG",
          "MERGE_MSG"
        ],
        "configuration": "./languages/vsr-commit.language-configuration.json"
      },
      {
        "id": "vsr-rebase",
        "aliases": [
          "Vsr Rebase Message",
          "vsr-rebase"
        ],
        "filenames": [
          "vsr-rebase-todo"
        ],
        "configuration": "./languages/vsr-rebase.language-configuration.json"
      },
      {
        "id": "diff",
        "aliases": [
          "Diff",
          "diff"
        ],
        "extensions": [
          ".patch",
          ".diff",
          ".rej"
        ],
        "configuration": "./languages/diff.language-configuration.json"
      },
      {
        "id": "ignore",
        "aliases": [
          "Ignore",
          "ignore"
        ],
        "filenames": [
          ".vsrignore_global",
          ".vsrignore"
        ],
        "configuration": "./languages/ignore.language-configuration.json"
      }
    ],
    "configurationDefaults": {
      "[vsr-commit]": {
        "editor.rulers": [
          72
        ]
      }
    },
    "viewsWelcome": [
      {
        "view": "scm",
        "contents": "%view.workbench.scm.disabled%",
        "when": "!config.vsr.enabled"
      },
      {
        "view": "scm",
        "contents": "%view.workbench.scm.missing%",
        "when": "config.vsr.enabled && vsr.missing"
      },
      {
        "view": "scm",
        "contents": "%view.workbench.scm.empty%",
        "when": "config.vsr.enabled && vsr.state == initialized && workbenchState == empty"
      },
      {
        "view": "scm",
        "contents": "%view.workbench.scm.folder%",
        "when": "config.vsr.enabled && vsr.state == initialized && workbenchState == folder"
      },
      {
        "view": "scm",
        "contents": "%view.workbench.scm.workspace%",
        "when": "config.vsr.enabled && vsr.state == initialized && workbenchState == workspace && workspaceFolderCount != 0"
      },
      {
        "view": "scm",
        "contents": "%view.workbench.scm.emptyWorkspace%",
        "when": "config.vsr.enabled && vsr.state == initialized && workbenchState == workspace && workspaceFolderCount == 0"
      },
      {
        "view": "explorer",
        "contents": "%view.workbench.cloneRepository%",
        "when": "config.vsr.enabled"
      }
    ]
  },
  "dependencies": {
    "byline": "^5.0.0",
    "file-type": "^7.7.1",
    "iconv-lite": "^0.4.24",
    "jschardet": "2.1.1",
    "vscode": "^1.1.37",
    "vscode-extension-telemetry": "0.1.1",
    "vscode-nls": "^4.1.2",
    "vscode-uri": "^2.1.2",
    "which": "^1.3.1"
  },
  "devDependencies": {
    "@types/byline": "4.2.31",
    "@types/file-type": "^5.2.2",
    "@types/mocha": "2.2.43",
<<<<<<< HEAD
    "@types/node": "^12.20.55",
    "@types/which": "^1.3.2",
    "mocha": "^10.0.0",
    "mocha-junit-reporter": "^1.23.3",
    "mocha-multi-reporters": "^1.5.1",
    "vscode": "^0.9.9"
=======
    "@types/node": "^12.12.44",
    "@types/which": "^1.0.28",
    "@types/vscode": "^1.5.0",
    "@typescript-eslint/eslint-plugin": "^2.30.0",
    "@typescript-eslint/parser": "^2.30.0",
    "eslint": "^6.8.0",
    "glob": "^7.1.6",
    "mocha": "^7.1.2",
    "typescript": "^3.8.3",
    "mocha-junit-reporter": "^1.23.3",
    "mocha-multi-reporters": "^1.1.7",
    "vscode-test": "^1.3.0"
>>>>>>> d2c8baff
  }
}<|MERGE_RESOLUTION|>--- conflicted
+++ resolved
@@ -1855,26 +1855,16 @@
     "@types/byline": "4.2.31",
     "@types/file-type": "^5.2.2",
     "@types/mocha": "2.2.43",
-<<<<<<< HEAD
     "@types/node": "^12.20.55",
     "@types/which": "^1.3.2",
-    "mocha": "^10.0.0",
-    "mocha-junit-reporter": "^1.23.3",
-    "mocha-multi-reporters": "^1.5.1",
-    "vscode": "^0.9.9"
-=======
-    "@types/node": "^12.12.44",
-    "@types/which": "^1.0.28",
     "@types/vscode": "^1.5.0",
     "@typescript-eslint/eslint-plugin": "^2.30.0",
     "@typescript-eslint/parser": "^2.30.0",
     "eslint": "^6.8.0",
     "glob": "^7.1.6",
-    "mocha": "^7.1.2",
-    "typescript": "^3.8.3",
+    "mocha": "^10.0.0",
     "mocha-junit-reporter": "^1.23.3",
-    "mocha-multi-reporters": "^1.1.7",
+    "mocha-multi-reporters": "^1.5.1",
     "vscode-test": "^1.3.0"
->>>>>>> d2c8baff
   }
 }